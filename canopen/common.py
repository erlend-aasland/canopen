--- conflicted
+++ resolved
@@ -11,19 +11,16 @@
 
     def __init__(self, od):
         self.od = od
-<<<<<<< HEAD
-        #: Holds a local, overridable copy of the Object Index
-        self.index = od.index
-        #: Holds a local, overridable copy of the Object Subindex
-        self.subindex = od.subindex
-=======
         #: Description of this variable from Object Dictionary, overridable
         self.name = od.name
         if isinstance(od.parent, (objectdictionary.Record,
                                   objectdictionary.Array)):
             # Include the parent object's name for subentries
             self.name = od.parent.name + "." + od.name
->>>>>>> f17455a9
+        #: Holds a local, overridable copy of the Object Index
+        self.index = od.index
+        #: Holds a local, overridable copy of the Object Subindex
+        self.subindex = od.subindex
 
     def get_data(self):
         raise NotImplementedError("Variable is not readable")
